--- conflicted
+++ resolved
@@ -15,13 +15,7 @@
 use self::operations::mkdir::OpenDalMkdirer;
 use self::operations::upload::OpenDalUploader;
 use self::operations::usage::OpenDalUsageCalculator;
-use self::operations::{
-<<<<<<< HEAD
-    Copier, Deleter, Downloader, FileReader, Lister, Mkdirer, Uploader, UsageCalculator,
-=======
-    Copier, Deleter, Downloader, Lister, Mkdirer, Stater, Uploader, UsageCalculator,
->>>>>>> 8e18a126
-};
+use self::operations::{Copier, Deleter, Downloader, FileReader, Lister, Mkdirer,Stater, Uploader, UsageCalculator};
 use crate::wrap_err;
 
 /// Storage provider types
@@ -331,7 +325,6 @@
         )
     }
 
-<<<<<<< HEAD
     pub async fn cat_file(&self, path: &str) -> Result<()> {
         log::debug!("cat_file provider={:?} path={}", self.provider, path);
         let reader = OpenDalFileReader::new(self.operator.clone());
@@ -341,7 +334,8 @@
                 path: path.to_string()
             }
         )
-=======
+    }
+
     pub async fn stat_metadata(&self, path: &str, format: OutputFormat) -> Result<()> {
         log::debug!(
             "stat_metadata provider={:?} path={} format={:?}",
@@ -404,6 +398,5 @@
         }
 
         Ok(())
->>>>>>> 8e18a126
     }
 }